--- conflicted
+++ resolved
@@ -3,26 +3,21 @@
 import { useState, useRef, useEffect, useCallback } from "react";
 import { useQueryClient } from "@tanstack/react-query";
 
-import {
-  uiSpendLogsCall,
-  keyInfoV1Call,
-  sessionSpendLogsCall,
-  keyListCall,
-} from "../networking";
+import { uiSpendLogsCall, keyInfoV1Call, sessionSpendLogsCall, keyListCall } from "../networking";
 import { DataTable } from "./table";
 import { columns, LogEntry } from "./columns";
 import { Row } from "@tanstack/react-table";
 import { prefetchLogDetails } from "./prefetch";
-import { RequestResponsePanel } from "./RequestResponsePanel";
-import { ErrorViewer } from "./ErrorViewer";
+import { RequestResponsePanel } from './RequestResponsePanel';
+import { ErrorViewer } from './ErrorViewer';
 import { internalUserRoles } from "../../utils/roles";
-import { ConfigInfoMessage } from "./ConfigInfoMessage";
+import { ConfigInfoMessage } from './ConfigInfoMessage';
 import { Tooltip } from "antd";
 import { KeyResponse, Team } from "../key_team_helpers/key_list";
 import KeyInfoView from "../key_info_view";
-import { SessionView } from "./SessionView";
-import { VectorStoreViewer } from "./VectorStoreViewer";
-import { GuardrailViewer } from "./GuardrailViewer";
+import { SessionView } from './SessionView';
+import { VectorStoreViewer } from './VectorStoreViewer';
+import { GuardrailViewer } from './GuardrailViewer';
 import FilterComponent from "../common_components/filter";
 import { FilterOption } from "../common_components/filter";
 import { useLogFilterLogic } from "./log_filter_logic";
@@ -81,23 +76,15 @@
   const [selectedTeamId, setSelectedTeamId] = useState("");
   const [selectedKeyHash, setSelectedKeyHash] = useState("");
   const [selectedModel, setSelectedModel] = useState("");
-  const [selectedKeyInfo, setSelectedKeyInfo] = useState<KeyResponse | null>(
-    null
-  );
-  const [selectedKeyIdInfoView, setSelectedKeyIdInfoView] = useState<
-    string | null
-  >(null);
-  const [selectedStatus, setSelectedStatus] = useState("");
+  const [selectedKeyInfo, setSelectedKeyInfo] = useState<KeyResponse | null>(null);
+  const [selectedKeyIdInfoView, setSelectedKeyIdInfoView] = useState<string | null>(null);
+  const [selectedStatus, setSelectedStatus] = useState(""); 
   const [filterByCurrentUser, setFilterByCurrentUser] = useState(
     userRole && internalUserRoles.includes(userRole)
   );
 
-  const [expandedRequestId, setExpandedRequestId] = useState<string | null>(
-    null
-  );
-  const [selectedSessionId, setSelectedSessionId] = useState<string | null>(
-    null
-  );
+  const [expandedRequestId, setExpandedRequestId] = useState<string | null>(null);
+  const [selectedSessionId, setSelectedSessionId] = useState<string | null>(null);
 
   const queryClient = useQueryClient();
 
@@ -108,8 +95,8 @@
 
         const keyResponse: KeyResponse = {
           ...keyData["info"],
-          token: selectedKeyIdInfoView,
-          api_key: selectedKeyIdInfoView,
+          "token": selectedKeyIdInfoView,
+          "api_key": selectedKeyIdInfoView,
         };
         setSelectedKeyInfo(keyResponse);
       }
@@ -141,8 +128,10 @@
     }
 
     document.addEventListener("mousedown", handleClickOutside);
-    return () => document.removeEventListener("mousedown", handleClickOutside);
+    return () =>
+      document.removeEventListener("mousedown", handleClickOutside);
   }, []);
+
 
   useEffect(() => {
     if (userRole && internalUserRoles.includes(userRole)) {
@@ -162,7 +151,7 @@
       selectedKeyHash,
       filterByCurrentUser ? userID : null,
       selectedStatus,
-      selectedModel,
+      selectedModel
     ],
     queryFn: async () => {
       if (!accessToken || !token || !userRole || !userID) {
@@ -175,10 +164,8 @@
         };
       }
 
-      const formattedStartTime = moment(startTime)
-        .utc()
-        .format("YYYY-MM-DD HH:mm:ss");
-      const formattedEndTime = isCustomDate
+      const formattedStartTime = moment(startTime).utc().format("YYYY-MM-DD HH:mm:ss");
+      const formattedEndTime = isCustomDate 
         ? moment(endTime).utc().format("YYYY-MM-DD HH:mm:ss")
         : moment().utc().format("YYYY-MM-DD HH:mm:ss");
 
@@ -207,11 +194,9 @@
 
       // Update logs with prefetched data if available
       response.data = response.data.map((log: LogEntry) => {
-        const prefetchedData = queryClient.getQueryData<PrefetchedLog>([
-          "logDetails",
-          log.request_id,
-          formattedStartTime,
-        ]);
+        const prefetchedData = queryClient.getQueryData<PrefetchedLog>(
+          ["logDetails", log.request_id, formattedStartTime]
+        );
 
         if (prefetchedData?.messages && prefetchedData?.response) {
           log.messages = prefetchedData.messages;
@@ -233,7 +218,7 @@
     total: 0,
     page: 1,
     page_size: pageSize || 10,
-    total_pages: 1,
+    total_pages: 1
   };
 
   const {
@@ -242,7 +227,7 @@
     allTeams: hookAllTeams,
     allKeyAliases,
     handleFilterChange,
-    handleFilterReset,
+    handleFilterReset
   } = useLogFilterLogic({
     logs: logsData,
     accessToken,
@@ -252,55 +237,52 @@
     isCustomDate,
     setCurrentPage,
     userID,
-    userRole,
-  });
-
-  const fetchKeyHashForAlias = useCallback(
-    async (keyAlias: string) => {
-      if (!accessToken) return;
-
-      try {
-        const response = await keyListCall(
-          accessToken,
-          null,
-          null,
-          keyAlias,
-          null,
-          null,
-          currentPage,
-          pageSize
-        );
-
-        const selectedKey = response.keys.find(
-          (key: any) => key.key_alias === keyAlias
-        );
-
-        if (selectedKey) {
-          setSelectedKeyHash(selectedKey.token);
-        }
-      } catch (error) {
-        console.error("Error fetching key hash for alias:", error);
+    userRole
+  })
+
+  const fetchKeyHashForAlias = useCallback(async (keyAlias: string) => {
+    if (!accessToken) return;
+    
+    try {
+      const response = await keyListCall(
+        accessToken,
+        null,
+        null,
+        keyAlias,
+        null,
+        null,
+        currentPage,
+        pageSize
+      );
+
+      const selectedKey = response.keys.find(
+        (key: any) => key.key_alias === keyAlias
+      );
+
+      if (selectedKey) {
+        setSelectedKeyHash(selectedKey.token);
       }
-    },
-    [accessToken, currentPage, pageSize]
-  );
+    } catch (error) {
+      console.error("Error fetching key hash for alias:", error);
+    }
+  }, [accessToken, currentPage, pageSize]);
 
   // Add this effect to update selected filters when filter changes
   useEffect(() => {
-    if (!accessToken) return;
-
-    if (filters["Team ID"]) {
-      setSelectedTeamId(filters["Team ID"]);
+    if(!accessToken) return;
+
+    if (filters['Team ID']) {
+      setSelectedTeamId(filters['Team ID']);
     } else {
       setSelectedTeamId("");
     }
-    setSelectedStatus(filters["Status"] || "");
-    setSelectedModel(filters["Model"] || "");
-
-    if (filters["Key Hash"]) {
-      setSelectedKeyHash(filters["Key Hash"]);
-    } else if (filters["Key Alias"]) {
-      fetchKeyHashForAlias(filters["Key Alias"]);
+    setSelectedStatus(filters['Status'] || "");
+    setSelectedModel(filters['Model'] || "");
+    
+    if (filters['Key Hash']) {
+      setSelectedKeyHash(filters['Key Hash']);
+    } else if (filters['Key Alias']) {
+      fetchKeyHashForAlias(filters['Key Alias']);
     } else {
       setSelectedKeyHash("");
     }
@@ -310,12 +292,8 @@
   const sessionLogs = useQuery<PaginatedResponse>({
     queryKey: ["sessionLogs", selectedSessionId],
     queryFn: async () => {
-      if (!accessToken || !selectedSessionId)
-        return { data: [], total: 0, page: 1, page_size: 50, total_pages: 1 };
-      const response = await sessionSpendLogsCall(
-        accessToken,
-        selectedSessionId
-      );
+      if (!accessToken || !selectedSessionId) return { data: [], total: 0, page: 1, page_size: 50, total_pages: 1 };
+      const response = await sessionSpendLogsCall(accessToken, selectedSessionId);
       // If the API returns an array, wrap it in the same shape as PaginatedResponse
       return {
         data: response.data || response || [],
@@ -332,9 +310,7 @@
   useEffect(() => {
     if (logs.data?.data && expandedRequestId) {
       // Check if the expanded request ID still exists in the new data
-      const stillExists = logs.data.data.some(
-        (log) => log.request_id === expandedRequestId
-      );
+      const stillExists = logs.data.data.some(log => log.request_id === expandedRequestId);
       if (!stillExists) {
         // If the request ID no longer exists in the data, clear the expanded state
         setExpandedRequestId(null);
@@ -347,28 +323,27 @@
   }
 
   const filteredData =
-    filteredLogs.data
-      .filter((log) => {
-        const matchesSearch =
-          !searchTerm ||
-          log.request_id.includes(searchTerm) ||
-          log.model.includes(searchTerm) ||
-          (log.user && log.user.includes(searchTerm));
-
-        // No need for additional filtering since we're now handling this in the API call
-        return matchesSearch;
-      })
-      .map((log) => ({
-        ...log,
-        onKeyHashClick: (keyHash: string) => setSelectedKeyIdInfoView(keyHash),
-        onSessionClick: (sessionId: string) => {
-          if (sessionId) setSelectedSessionId(sessionId);
-        },
-      })) || [];
+    filteredLogs.data.filter((log) => {
+      const matchesSearch =
+        !searchTerm ||
+        log.request_id.includes(searchTerm) ||
+        log.model.includes(searchTerm) ||
+        (log.user && log.user.includes(searchTerm));
+      
+      // No need for additional filtering since we're now handling this in the API call
+      return matchesSearch;
+      
+    }).map(log => ({
+      ...log,
+      onKeyHashClick: (keyHash: string) => setSelectedKeyIdInfoView(keyHash),
+      onSessionClick: (sessionId: string) => {
+        if (sessionId) setSelectedSessionId(sessionId);
+      },
+    })) || [];
 
   // For session logs, add onKeyHashClick/onSessionClick as well
   const sessionData =
-    sessionLogs.data?.data?.map((log) => ({
+    sessionLogs.data?.data?.map(log => ({
       ...log,
       onKeyHashClick: (keyHash: string) => setSelectedKeyIdInfoView(keyHash),
       onSessionClick: (sessionId: string) => {},
@@ -382,21 +357,21 @@
   // Add this function to format the time range display
   const getTimeRangeDisplay = () => {
     if (isCustomDate) {
-      return `${moment(startTime).format("MMM D, h:mm A")} - ${moment(endTime).format("MMM D, h:mm A")}`;
-    }
-
+      return `${moment(startTime).format('MMM D, h:mm A')} - ${moment(endTime).format('MMM D, h:mm A')}`;
+    }
+    
     const now = moment();
     const start = moment(startTime);
-    const diffMinutes = now.diff(start, "minutes");
-
-    if (diffMinutes <= 15) return "Last 15 Minutes";
-    if (diffMinutes <= 60) return "Last Hour";
-
-    const diffHours = now.diff(start, "hours");
-    if (diffHours <= 4) return "Last 4 Hours";
-    if (diffHours <= 24) return "Last 24 Hours";
-    if (diffHours <= 168) return "Last 7 Days";
-    return `${start.format("MMM D")} - ${now.format("MMM D")}`;
+    const diffMinutes = now.diff(start, 'minutes');
+    
+    if (diffMinutes <= 15) return 'Last 15 Minutes';
+    if (diffMinutes <= 60) return 'Last Hour';
+    
+    const diffHours = now.diff(start, 'hours');
+    if (diffHours <= 4) return 'Last 4 Hours';
+    if (diffHours <= 24) return 'Last 24 Hours';
+    if (diffHours <= 168) return 'Last 7 Days';
+    return `${start.format('MMM D')} - ${now.format('MMM D')}`;
   };
 
   const handleRowExpand = (requestId: string | null) => {
@@ -405,80 +380,57 @@
 
   const logFilterOptions: FilterOption[] = [
     {
-      name: "Team ID",
-      label: "Team ID",
+      name: 'Team ID',
+      label: 'Team ID',
       isSearchable: true,
       searchFn: async (searchText: string) => {
         if (!allTeams || allTeams.length === 0) return [];
-        const filtered = allTeams.filter((team: Team) => {
-          return (
-            team.team_id.toLowerCase().includes(searchText.toLowerCase()) ||
-            (team.team_alias &&
-              team.team_alias.toLowerCase().includes(searchText.toLowerCase()))
-          );
+        const filtered = allTeams.filter((team: Team) =>{
+          return team.team_id.toLowerCase().includes(searchText.toLowerCase()) ||
+          (team.team_alias && team.team_alias.toLowerCase().includes(searchText.toLowerCase()))
         });
         return filtered.map((team: Team) => ({
           label: `${team.team_alias || team.team_id} (${team.team_id})`,
-          value: team.team_id,
+          value: team.team_id
         }));
-      },
+      }
     },
     {
-      name: "Status",
-      label: "Status",
+      name:'Status',
+      label:'Status',
       isSearchable: false,
       options: [
-        { label: "Success", value: "success" },
-        { label: "Failure", value: "failure" },
-      ],
+        { label: 'Success', value: 'success' },
+        { label: 'Failure', value: 'failure' }
+      ]
     },
     {
-<<<<<<< HEAD
-      name: "Model",
-      label: "Model",
-      isSearchable: true,
-      searchFn: async (searchText: string) => {
-        if (!allModels || allModels.length === 0) return [];
-        const filtered = allModels.filter((model: string) => {
-          return model.toLowerCase().includes(searchText.toLowerCase());
-        });
-        return filtered.map((model: string) => ({
-          label: model,
-          value: model,
-        }));
-      },
-=======
       name: 'Model',
       label: 'Model',
       isSearchable: false,
->>>>>>> 329e69f6
     },
     {
-      name: "Key Alias",
-      label: "Key Alias",
+      name: 'Key Alias',
+      label: 'Key Alias',
       isSearchable: true,
       searchFn: async (searchText: string) => {
         if (!accessToken) return [];
         const keyAliases = await fetchAllKeyAliases(accessToken);
-        const filtered = keyAliases.filter((alias) =>
+        const filtered = keyAliases.filter(alias => 
           alias.toLowerCase().includes(searchText.toLowerCase())
         );
-        return filtered.map((alias) => ({
+        return filtered.map(alias => ({
           label: alias,
-          value: alias,
+          value: alias
         }));
-      },
+      }
     },
     {
-      name: "Key Hash",
-      label: "Key Hash",
+      name: 'Key Hash',
+      label: 'Key Hash',
       isSearchable: false,
     },
-<<<<<<< HEAD
-  ];
-=======
   ]
->>>>>>> 329e69f6
 
   // When a session is selected, render the SessionView component
   if (selectedSessionId && sessionLogs.data) {
@@ -495,6 +447,7 @@
 
   return (
     <div className="w-full p-6">
+
       <div className="flex items-center justify-between mb-4">
         <h1 className="text-xl font-semibold">
           {selectedSessionId ? (
@@ -512,18 +465,8 @@
           )}
         </h1>
       </div>
-      {selectedKeyInfo &&
-      selectedKeyIdInfoView &&
-      selectedKeyInfo.api_key === selectedKeyIdInfoView ? (
-        <KeyInfoView
-          keyId={selectedKeyIdInfoView}
-          keyData={selectedKeyInfo}
-          accessToken={accessToken}
-          userID={userID}
-          userRole={userRole}
-          teams={allTeams}
-          onClose={() => setSelectedKeyIdInfoView(null)}
-        />
+      {selectedKeyInfo && selectedKeyIdInfoView && selectedKeyInfo.api_key === selectedKeyIdInfoView ? (
+        <KeyInfoView keyId={selectedKeyIdInfoView} keyData={selectedKeyInfo} accessToken={accessToken} userID={userID} userRole={userRole} teams={allTeams} onClose={() => setSelectedKeyIdInfoView(null)} />
       ) : selectedSessionId ? (
         <div className="bg-white rounded-lg shadow">
           <DataTable
@@ -536,25 +479,106 @@
         </div>
       ) : (
         <>
-          <FilterComponent
-            options={logFilterOptions}
-            onApplyFilters={handleFilterChange}
-            onResetFilters={handleFilterReset}
-          />
-          <div className="bg-white rounded-lg shadow">
-            <div className="border-b px-6 py-4">
-              <div className="flex flex-col md:flex-row items-start md:items-center justify-between space-y-4 md:space-y-0">
-                <div className="flex flex-wrap items-center gap-3">
-                  <div className="relative w-64">
-                    <input
-                      type="text"
-                      placeholder="Search by Request ID"
-                      className="w-full px-3 py-2 pl-8 border rounded-md text-sm focus:outline-none focus:ring-2 focus:ring-blue-500 focus:border-blue-500"
-                      value={searchTerm}
-                      onChange={(e) => setSearchTerm(e.target.value)}
+        <FilterComponent options={logFilterOptions} onApplyFilters={handleFilterChange} onResetFilters={handleFilterReset} />
+        <div className="bg-white rounded-lg shadow">
+          <div className="border-b px-6 py-4">
+            <div className="flex flex-col md:flex-row items-start md:items-center justify-between space-y-4 md:space-y-0">
+              <div className="flex flex-wrap items-center gap-3">
+                <div className="relative w-64">
+                  <input
+                    type="text"
+                    placeholder="Search by Request ID"
+                    className="w-full px-3 py-2 pl-8 border rounded-md text-sm focus:outline-none focus:ring-2 focus:ring-blue-500 focus:border-blue-500"
+                    value={searchTerm}
+                    onChange={(e) => setSearchTerm(e.target.value)}
+                  />
+                  <svg
+                    className="absolute left-2.5 top-2.5 h-4 w-4 text-gray-500"
+                    fill="none"
+                    stroke="currentColor"
+                    viewBox="0 0 24 24"
+                  >
+                    <path
+                      strokeLinecap="round"
+                      strokeLinejoin="round"
+                      strokeWidth={2}
+                      d="M21 21l-6-6m2-5a7 7 0 11-14 0 7 7 0 0114 0z"
                     />
+                  </svg>
+                </div>
+
+                <div className="flex items-center gap-2">
+                  <div className="relative" ref={quickSelectRef}>
+                    <button
+                      onClick={() => setQuickSelectOpen(!quickSelectOpen)}
+                      className="px-3 py-2 text-sm border rounded-md hover:bg-gray-50 flex items-center gap-2"
+                    >
+                      <svg
+                        className="w-4 h-4"
+                        fill="none"
+                        stroke="currentColor"
+                        viewBox="0 0 24 24"
+                      >
+                        <path
+                          strokeLinecap="round"
+                          strokeLinejoin="round"
+                          strokeWidth={2}
+                          d="M8 7V3m8 4V3m-9 8h10M5 21h14a2 2 0 002-2V7a2 2 0 00-2-2H5a2 2 0 00-2 2v12a2 2 0 002 2z"
+                        />
+                      </svg>
+                      {getTimeRangeDisplay()}
+                    </button>
+
+                    {quickSelectOpen && (
+                      <div className="absolute right-0 mt-2 w-64 bg-white rounded-lg shadow-lg border p-2 z-50">
+                        <div className="space-y-1">
+                          {[
+                            { label: "Last 15 Minutes", value: 15, unit: "minutes" },
+                            { label: "Last Hour", value: 1, unit: "hours" },
+                            { label: "Last 4 Hours", value: 4, unit: "hours" },
+                            { label: "Last 24 Hours", value: 24, unit: "hours" },
+                            { label: "Last 7 Days", value: 7, unit: "days" },
+                          ].map((option) => (
+                            <button
+                              key={option.label}
+                              className={`w-full px-3 py-2 text-left text-sm hover:bg-gray-50 rounded-md ${
+                                getTimeRangeDisplay() === option.label ? 'bg-blue-50 text-blue-600' : ''
+                              }`}
+                              onClick={() => {
+                                setEndTime(moment().format("YYYY-MM-DDTHH:mm"));
+                                setStartTime(
+                                  moment()
+                                    .subtract(option.value, option.unit as any)
+                                    .format("YYYY-MM-DDTHH:mm")
+                                );
+                                setQuickSelectOpen(false);
+                                setIsCustomDate(false);
+                              }}
+                            >
+                              {option.label}
+                            </button>
+                          ))}
+                          <div className="border-t my-2" />
+                          <button
+                            className={`w-full px-3 py-2 text-left text-sm hover:bg-gray-50 rounded-md ${
+                              isCustomDate ? 'bg-blue-50 text-blue-600' : ''
+                            }`}
+                            onClick={() => setIsCustomDate(!isCustomDate)}
+                          >
+                            Custom Range
+                          </button>
+                        </div>
+                      </div>
+                    )}
+                  </div>
+                  
+                  <button
+                    onClick={handleRefresh}
+                    className="px-3 py-2 text-sm border rounded-md hover:bg-gray-50 flex items-center gap-2"
+                    title="Refresh data"
+                  >
                     <svg
-                      className="absolute left-2.5 top-2.5 h-4 w-4 text-gray-500"
+                      className={`w-4 h-4 ${logs.isFetching ? 'animate-spin' : ''}`}
                       fill="none"
                       stroke="currentColor"
                       viewBox="0 0 24 24"
@@ -563,211 +587,112 @@
                         strokeLinecap="round"
                         strokeLinejoin="round"
                         strokeWidth={2}
-                        d="M21 21l-6-6m2-5a7 7 0 11-14 0 7 7 0 0114 0z"
+                        d="M4 4v5h.582m15.356 2A8.001 8.001 0 004.582 9m0 0H9m11 11v-5h-.581m0 0a8.003 8.003 0 01-15.357-2m15.357 2H15"
                       />
                     </svg>
+                    <span>Refresh</span>
+                  </button>
+                </div>
+
+                {isCustomDate && (
+                  <div className="flex items-center gap-2">
+                    <div>
+                      <input
+                        type="datetime-local"
+                        value={startTime}
+                        onChange={(e) => {
+                          setStartTime(e.target.value);
+                          setCurrentPage(1);
+                        }}
+                        className="px-3 py-2 border rounded-md text-sm focus:outline-none focus:ring-2 focus:ring-blue-500 focus:border-blue-500"
+                      />
+                    </div>
+                    <span className="text-gray-500">to</span>
+                    <div>
+                      <input
+                        type="datetime-local"
+                        value={endTime}
+                        onChange={(e) => {
+                          setEndTime(e.target.value);
+                          setCurrentPage(1);
+                        }}
+                        className="px-3 py-2 border rounded-md text-sm focus:outline-none focus:ring-2 focus:ring-blue-500 focus:border-blue-500"
+                      />
+                    </div>
                   </div>
-
-                  <div className="flex items-center gap-2">
-                    <div className="relative" ref={quickSelectRef}>
-                      <button
-                        onClick={() => setQuickSelectOpen(!quickSelectOpen)}
-                        className="px-3 py-2 text-sm border rounded-md hover:bg-gray-50 flex items-center gap-2"
-                      >
-                        <svg
-                          className="w-4 h-4"
-                          fill="none"
-                          stroke="currentColor"
-                          viewBox="0 0 24 24"
-                        >
-                          <path
-                            strokeLinecap="round"
-                            strokeLinejoin="round"
-                            strokeWidth={2}
-                            d="M8 7V3m8 4V3m-9 8h10M5 21h14a2 2 0 002-2V7a2 2 0 00-2-2H5a2 2 0 00-2 2v12a2 2 0 002 2z"
-                          />
-                        </svg>
-                        {getTimeRangeDisplay()}
-                      </button>
-
-                      {quickSelectOpen && (
-                        <div className="absolute right-0 mt-2 w-64 bg-white rounded-lg shadow-lg border p-2 z-50">
-                          <div className="space-y-1">
-                            {[
-                              {
-                                label: "Last 15 Minutes",
-                                value: 15,
-                                unit: "minutes",
-                              },
-                              { label: "Last Hour", value: 1, unit: "hours" },
-                              {
-                                label: "Last 4 Hours",
-                                value: 4,
-                                unit: "hours",
-                              },
-                              {
-                                label: "Last 24 Hours",
-                                value: 24,
-                                unit: "hours",
-                              },
-                              { label: "Last 7 Days", value: 7, unit: "days" },
-                            ].map((option) => (
-                              <button
-                                key={option.label}
-                                className={`w-full px-3 py-2 text-left text-sm hover:bg-gray-50 rounded-md ${
-                                  getTimeRangeDisplay() === option.label
-                                    ? "bg-blue-50 text-blue-600"
-                                    : ""
-                                }`}
-                                onClick={() => {
-                                  setEndTime(
-                                    moment().format("YYYY-MM-DDTHH:mm")
-                                  );
-                                  setStartTime(
-                                    moment()
-                                      .subtract(
-                                        option.value,
-                                        option.unit as any
-                                      )
-                                      .format("YYYY-MM-DDTHH:mm")
-                                  );
-                                  setQuickSelectOpen(false);
-                                  setIsCustomDate(false);
-                                }}
-                              >
-                                {option.label}
-                              </button>
-                            ))}
-                            <div className="border-t my-2" />
-                            <button
-                              className={`w-full px-3 py-2 text-left text-sm hover:bg-gray-50 rounded-md ${
-                                isCustomDate ? "bg-blue-50 text-blue-600" : ""
-                              }`}
-                              onClick={() => setIsCustomDate(!isCustomDate)}
-                            >
-                              Custom Range
-                            </button>
-                          </div>
-                        </div>
-                      )}
-                    </div>
-
-                    <button
-                      onClick={handleRefresh}
-                      className="px-3 py-2 text-sm border rounded-md hover:bg-gray-50 flex items-center gap-2"
-                      title="Refresh data"
-                    >
-                      <svg
-                        className={`w-4 h-4 ${logs.isFetching ? "animate-spin" : ""}`}
-                        fill="none"
-                        stroke="currentColor"
-                        viewBox="0 0 24 24"
-                      >
-                        <path
-                          strokeLinecap="round"
-                          strokeLinejoin="round"
-                          strokeWidth={2}
-                          d="M4 4v5h.582m15.356 2A8.001 8.001 0 004.582 9m0 0H9m11 11v-5h-.581m0 0a8.003 8.003 0 01-15.357-2m15.357 2H15"
-                        />
-                      </svg>
-                      <span>Refresh</span>
-                    </button>
-                  </div>
-
-                  {isCustomDate && (
-                    <div className="flex items-center gap-2">
-                      <div>
-                        <input
-                          type="datetime-local"
-                          value={startTime}
-                          onChange={(e) => {
-                            setStartTime(e.target.value);
-                            setCurrentPage(1);
-                          }}
-                          className="px-3 py-2 border rounded-md text-sm focus:outline-none focus:ring-2 focus:ring-blue-500 focus:border-blue-500"
-                        />
-                      </div>
-                      <span className="text-gray-500">to</span>
-                      <div>
-                        <input
-                          type="datetime-local"
-                          value={endTime}
-                          onChange={(e) => {
-                            setEndTime(e.target.value);
-                            setCurrentPage(1);
-                          }}
-                          className="px-3 py-2 border rounded-md text-sm focus:outline-none focus:ring-2 focus:ring-blue-500 focus:border-blue-500"
-                        />
-                      </div>
-                    </div>
-                  )}
-                </div>
-
-                <div className="flex items-center space-x-4">
+                )}
+              </div>
+
+              <div className="flex items-center space-x-4">
+                <span className="text-sm text-gray-700">
+                  Showing{" "}
+                  {logs.isLoading
+                    ? "..."
+                    : filteredLogs
+                    ? (currentPage - 1) * pageSize + 1
+                    : 0}{" "}
+                  -{" "}
+                  {logs.isLoading
+                    ? "..."
+                    : filteredLogs
+                    ? Math.min(currentPage * pageSize, filteredLogs.total)
+                    : 0}{" "}
+                  of{" "}
+                  {logs.isLoading
+                    ? "..."
+                    : filteredLogs
+                    ? filteredLogs.total
+                    : 0}{" "}
+                  results
+                </span>
+                <div className="flex items-center space-x-2">
                   <span className="text-sm text-gray-700">
-                    Showing{" "}
+                    Page {logs.isLoading ? "..." : currentPage} of{" "}
                     {logs.isLoading
                       ? "..."
                       : filteredLogs
-                        ? (currentPage - 1) * pageSize + 1
-                        : 0}{" "}
-                    -{" "}
-                    {logs.isLoading
-                      ? "..."
-                      : filteredLogs
-                        ? Math.min(currentPage * pageSize, filteredLogs.total)
-                        : 0}{" "}
-                    of{" "}
-                    {logs.isLoading
-                      ? "..."
-                      : filteredLogs
-                        ? filteredLogs.total
-                        : 0}{" "}
-                    results
+                      ? filteredLogs.total_pages
+                      : 1}
                   </span>
-                  <div className="flex items-center space-x-2">
-                    <span className="text-sm text-gray-700">
-                      Page {logs.isLoading ? "..." : currentPage} of{" "}
-                      {logs.isLoading
-                        ? "..."
-                        : filteredLogs
-                          ? filteredLogs.total_pages
-                          : 1}
-                    </span>
-                    <button
-                      onClick={() => setCurrentPage((p) => Math.max(1, p - 1))}
-                      disabled={logs.isLoading || currentPage === 1}
-                      className="px-3 py-1 text-sm border rounded-md hover:bg-gray-50 disabled:opacity-50 disabled:cursor-not-allowed"
-                    >
-                      Previous
-                    </button>
-                    <button
-                      onClick={() =>
-                        setCurrentPage((p) =>
-                          Math.min(filteredLogs.total_pages || 1, p + 1)
-                        )
-                      }
-                      disabled={
-                        logs.isLoading ||
-                        currentPage === (filteredLogs.total_pages || 1)
-                      }
-                      className="px-3 py-1 text-sm border rounded-md hover:bg-gray-50 disabled:opacity-50 disabled:cursor-not-allowed"
-                    >
-                      Next
-                    </button>
-                  </div>
+                  <button
+                    onClick={() =>
+                      setCurrentPage((p) => Math.max(1, p - 1))
+                    }
+                    disabled={logs.isLoading || currentPage === 1}
+                    className="px-3 py-1 text-sm border rounded-md hover:bg-gray-50 disabled:opacity-50 disabled:cursor-not-allowed"
+                  >
+                    Previous
+                  </button>
+                  <button
+                    onClick={() =>
+                      setCurrentPage((p) =>
+                        Math.min(
+                          filteredLogs.total_pages || 1,
+                          p + 1,
+                        ),
+                      )
+                    }
+                    disabled={
+                      logs.isLoading ||
+                      currentPage === (filteredLogs.total_pages || 1)
+                    }
+                    className="px-3 py-1 text-sm border rounded-md hover:bg-gray-50 disabled:opacity-50 disabled:cursor-not-allowed"
+                  >
+                    Next
+                  </button>
                 </div>
               </div>
             </div>
-            <DataTable
-              columns={columns}
-              data={filteredData}
-              renderSubComponent={RequestViewer}
-              getRowCanExpand={() => true}
-            />
           </div>
+          <DataTable
+            columns={columns}
+            data={filteredData}
+            renderSubComponent={RequestViewer}
+            getRowCanExpand={() => true}
+          />
+        </div>
         </>
-      )}
+      )} 
     </div>
   );
 }
@@ -799,18 +724,13 @@
   const metadata = row.original.metadata || {};
   const hasError = metadata.status === "failure";
   const errorInfo = hasError ? metadata.error_information : null;
-
+  
   // Check if request/response data is missing
-  const hasMessages =
-    row.original.messages &&
-    (Array.isArray(row.original.messages)
-      ? row.original.messages.length > 0
-      : Object.keys(row.original.messages).length > 0);
-  const hasResponse =
-    row.original.response &&
-    Object.keys(formatData(row.original.response)).length > 0;
+  const hasMessages = row.original.messages && 
+    (Array.isArray(row.original.messages) ? row.original.messages.length > 0 : Object.keys(row.original.messages).length > 0);
+  const hasResponse = row.original.response && Object.keys(formatData(row.original.response)).length > 0;
   const missingData = !hasMessages && !hasResponse;
-
+  
   // Format the response with error details if present
   const formattedResponse = () => {
     if (hasError && errorInfo) {
@@ -818,41 +738,31 @@
         error: {
           message: errorInfo.error_message || "An error occurred",
           type: errorInfo.error_class || "error",
-          code: errorInfo.error_code || "unknown",
-          param: null,
-        },
+          code: errorInfo.error_code  || "unknown",
+          param: null
+        }
       };
     }
     return formatData(row.original.response);
   };
-
+  
   // Extract vector store request metadata if available
-  const hasVectorStoreData =
-    metadata.vector_store_request_metadata &&
-    Array.isArray(metadata.vector_store_request_metadata) &&
+  const hasVectorStoreData = metadata.vector_store_request_metadata && 
+    Array.isArray(metadata.vector_store_request_metadata) && 
     metadata.vector_store_request_metadata.length > 0;
 
   // Extract guardrail information from metadata if available
-  const hasGuardrailData =
-    row.original.metadata && row.original.metadata.guardrail_information;
-
+  const hasGuardrailData = row.original.metadata && row.original.metadata.guardrail_information;
+  
   // Calculate total masked entities if guardrail data exists
   const getTotalMaskedEntities = (): number => {
-    if (
-      !hasGuardrailData ||
-      !row.original.metadata?.guardrail_information.masked_entity_count
-    ) {
+    if (!hasGuardrailData || !row.original.metadata?.guardrail_information.masked_entity_count) {
       return 0;
     }
-    return Object.values(
-      row.original.metadata.guardrail_information.masked_entity_count
-    ).reduce(
-      (sum: number, count: any) =>
-        sum + (typeof count === "number" ? count : 0),
-      0
-    );
+    return Object.values(row.original.metadata.guardrail_information.masked_entity_count)
+      .reduce((sum: number, count: any) => sum + (typeof count === 'number' ? count : 0), 0);
   };
-
+  
   const totalMaskedEntities = getTotalMaskedEntities();
 
   return (
@@ -866,9 +776,7 @@
           <div className="space-y-2">
             <div className="flex">
               <span className="font-medium w-1/3">Request ID:</span>
-              <span className="font-mono text-sm">
-                {row.original.request_id}
-              </span>
+              <span className="font-mono text-sm">{row.original.request_id}</span>
             </div>
             <div className="flex">
               <span className="font-medium w-1/3">Model:</span>
@@ -889,9 +797,7 @@
             <div className="flex">
               <span className="font-medium w-1/3">API Base:</span>
               <Tooltip title={row.original.api_base || "-"}>
-                <span className="max-w-[15ch] truncate block">
-                  {row.original.api_base || "-"}
-                </span>
+                <span className="max-w-[15ch] truncate block">{row.original.api_base || "-"}</span>
               </Tooltip>
             </div>
             {row?.original?.requester_ip_address && (
@@ -904,12 +810,7 @@
               <div className="flex">
                 <span className="font-medium w-1/3">Guardrail:</span>
                 <div>
-                  <span className="font-mono">
-                    {
-                      row.original.metadata!.guardrail_information
-                        .guardrail_name
-                    }
-                  </span>
+                  <span className="font-mono">{row.original.metadata!.guardrail_information.guardrail_name}</span>
                   {totalMaskedEntities > 0 && (
                     <span className="ml-2 px-2 py-0.5 bg-blue-50 text-blue-700 rounded-md text-xs font-medium">
                       {totalMaskedEntities} masked
@@ -922,10 +823,7 @@
           <div className="space-y-2">
             <div className="flex">
               <span className="font-medium w-1/3">Tokens:</span>
-              <span>
-                {row.original.total_tokens} ({row.original.prompt_tokens}+
-                {row.original.completion_tokens})
-              </span>
+              <span>{row.original.total_tokens} ({row.original.prompt_tokens}+{row.original.completion_tokens})</span>
             </div>
             <div className="flex">
               <span className="font-medium w-1/3">Cost:</span>
@@ -935,22 +833,17 @@
               <span className="font-medium w-1/3">Cache Hit:</span>
               <span>{row.original.cache_hit}</span>
             </div>
-
+            
             <div className="flex">
               <span className="font-medium w-1/3">Status:</span>
-              <span
-                className={`px-2 py-1 rounded-md text-xs font-medium inline-block text-center w-16 ${
-                  (row.original.metadata?.status || "Success").toLowerCase() !==
-                  "failure"
-                    ? "bg-green-100 text-green-800"
-                    : "bg-red-100 text-red-800"
-                }`}
-              >
-                {(row.original.metadata?.status || "Success").toLowerCase() !==
-                "failure"
-                  ? "Success"
-                  : "Failure"}
+              <span className={`px-2 py-1 rounded-md text-xs font-medium inline-block text-center w-16 ${
+                (row.original.metadata?.status || "Success").toLowerCase() !== "failure"
+                  ? 'bg-green-100 text-green-800' 
+                  : 'bg-red-100 text-red-800'
+              }`}>
+                {(row.original.metadata?.status || "Success").toLowerCase() !== "failure" ? "Success" : "Failure"}
               </span>
+              
             </div>
             <div className="flex">
               <span className="font-medium w-1/3">Start Time:</span>
@@ -992,67 +885,48 @@
       {hasError && errorInfo && <ErrorViewer errorInfo={errorInfo} />}
 
       {/* Tags Card - Only show if there are tags */}
-      {row.original.request_tags &&
-        Object.keys(row.original.request_tags).length > 0 && (
-          <div className="bg-white rounded-lg shadow">
-            <div className="flex justify-between items-center p-4 border-b">
-              <h3 className="text-lg font-medium">Request Tags</h3>
-            </div>
-            <div className="p-4">
-              <div className="flex flex-wrap gap-2">
-                {Object.entries(row.original.request_tags).map(
-                  ([key, value]) => (
-                    <span
-                      key={key}
-                      className="px-2 py-1 bg-gray-100 rounded-full text-xs"
-                    >
-                      {key}: {String(value)}
-                    </span>
-                  )
-                )}
-              </div>
-            </div>
+      {row.original.request_tags && Object.keys(row.original.request_tags).length > 0 && (
+        <div className="bg-white rounded-lg shadow">
+          <div className="flex justify-between items-center p-4 border-b">
+            <h3 className="text-lg font-medium">Request Tags</h3>
           </div>
-        )}
+          <div className="p-4">
+            <div className="flex flex-wrap gap-2">
+              {Object.entries(row.original.request_tags).map(([key, value]) => (
+                <span key={key} className="px-2 py-1 bg-gray-100 rounded-full text-xs">
+                  {key}: {String(value)}
+                </span>
+              ))}
+            </div>
+          </div>
+        </div>
+      )}
 
       {/* Metadata Card - Only show if there's metadata */}
-      {row.original.metadata &&
-        Object.keys(row.original.metadata).length > 0 && (
-          <div className="bg-white rounded-lg shadow">
-            <div className="flex justify-between items-center p-4 border-b">
-              <h3 className="text-lg font-medium">Metadata</h3>
-              <button
-                onClick={() => {
-                  navigator.clipboard.writeText(
-                    JSON.stringify(row.original.metadata, null, 2)
-                  );
-                }}
-                className="p-1 hover:bg-gray-200 rounded"
-                title="Copy metadata"
-              >
-                <svg
-                  xmlns="http://www.w3.org/2000/svg"
-                  width="16"
-                  height="16"
-                  viewBox="0 0 24 24"
-                  fill="none"
-                  stroke="currentColor"
-                  strokeWidth="2"
-                  strokeLinecap="round"
-                  strokeLinejoin="round"
-                >
-                  <rect x="9" y="9" width="13" height="13" rx="2" ry="2"></rect>
-                  <path d="M5 15H4a2 2 0 0 1-2-2V4a2 2 0 0 1 2-2h9a2 2 0 0 1 2 2v1"></path>
-                </svg>
-              </button>
-            </div>
-            <div className="p-4 overflow-auto max-h-64">
-              <pre className="text-xs font-mono whitespace-pre-wrap break-all">
-                {JSON.stringify(row.original.metadata, null, 2)}
-              </pre>
-            </div>
+      {row.original.metadata && Object.keys(row.original.metadata).length > 0 && (
+        <div className="bg-white rounded-lg shadow">
+          <div className="flex justify-between items-center p-4 border-b">
+            <h3 className="text-lg font-medium">Metadata</h3>
+            <button 
+              onClick={() => {
+                navigator.clipboard.writeText(JSON.stringify(row.original.metadata, null, 2));
+              }}
+              className="p-1 hover:bg-gray-200 rounded"
+              title="Copy metadata"
+            >
+              <svg xmlns="http://www.w3.org/2000/svg" width="16" height="16" viewBox="0 0 24 24" fill="none" stroke="currentColor" strokeWidth="2" strokeLinecap="round" strokeLinejoin="round">
+                <rect x="9" y="9" width="13" height="13" rx="2" ry="2"></rect>
+                <path d="M5 15H4a2 2 0 0 1-2-2V4a2 2 0 0 1 2-2h9a2 2 0 0 1 2 2v1"></path>
+              </svg>
+            </button>
           </div>
-        )}
+          <div className="p-4 overflow-auto max-h-64">
+            <pre className="text-xs font-mono whitespace-pre-wrap break-all">
+              {JSON.stringify(row.original.metadata, null, 2)}
+            </pre>
+          </div>
+        </div>
+      )}
     </div>
   );
 }