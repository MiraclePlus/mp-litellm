--- conflicted
+++ resolved
@@ -3,26 +3,26 @@
 import { useState, useRef, useEffect, useCallback } from "react";
 import { useQueryClient } from "@tanstack/react-query";
 
-import { uiSpendLogsCall, keyInfoV1Call, sessionSpendLogsCall, keyListCall } from "../networking";
+import {
+  uiSpendLogsCall,
+  keyInfoV1Call,
+  sessionSpendLogsCall,
+  keyListCall,
+} from "../networking";
 import { DataTable } from "./table";
 import { columns, LogEntry } from "./columns";
 import { Row } from "@tanstack/react-table";
 import { prefetchLogDetails } from "./prefetch";
-<<<<<<< HEAD
-import { RequestResponsePanel } from './RequestResponsePanel';
-import { ErrorViewer } from './ErrorViewer';
-=======
 import { RequestResponsePanel } from "./columns";
 import { ErrorViewer } from "./ErrorViewer";
->>>>>>> 8f7f7512
 import { internalUserRoles } from "../../utils/roles";
 import { ConfigInfoMessage } from "./ConfigInfoMessage";
 import { Tooltip } from "antd";
 import { KeyResponse, Team } from "../key_team_helpers/key_list";
 import KeyInfoView from "../key_info_view";
-import { SessionView } from './SessionView';
-import { VectorStoreViewer } from './VectorStoreViewer';
-import { GuardrailViewer } from './GuardrailViewer';
+import { SessionView } from "./SessionView";
+import { VectorStoreViewer } from "./VectorStoreViewer";
+import { GuardrailViewer } from "./GuardrailViewer";
 import FilterComponent from "../common_components/filter";
 import { FilterOption } from "../common_components/filter";
 import { useLogFilterLogic } from "./log_filter_logic";
@@ -80,12 +80,6 @@
   const [tempKeyHash, setTempKeyHash] = useState("");
   const [selectedTeamId, setSelectedTeamId] = useState("");
   const [selectedKeyHash, setSelectedKeyHash] = useState("");
-<<<<<<< HEAD
-  const [selectedModel, setSelectedModel] = useState("");
-  const [selectedKeyInfo, setSelectedKeyInfo] = useState<KeyResponse | null>(null);
-  const [selectedKeyIdInfoView, setSelectedKeyIdInfoView] = useState<string | null>(null);
-  const [selectedStatus, setSelectedStatus] = useState(""); 
-=======
   const [selectedKeyInfo, setSelectedKeyInfo] = useState<KeyResponse | null>(
     null
   );
@@ -93,19 +87,13 @@
     string | null
   >(null);
   const [selectedFilter, setSelectedFilter] = useState("Team ID");
->>>>>>> 8f7f7512
   const [filterByCurrentUser, setFilterByCurrentUser] = useState(
     userRole && internalUserRoles.includes(userRole)
   );
 
-<<<<<<< HEAD
-  const [expandedRequestId, setExpandedRequestId] = useState<string | null>(null);
-  const [selectedSessionId, setSelectedSessionId] = useState<string | null>(null);
-=======
   const [expandedRequestId, setExpandedRequestId] = useState<string | null>(
     null
   );
->>>>>>> 8f7f7512
 
   const queryClient = useQueryClient();
 
@@ -170,7 +158,7 @@
       selectedKeyHash,
       filterByCurrentUser ? userID : null,
       selectedStatus,
-      selectedModel
+      selectedModel,
     ],
     queryFn: async () => {
       if (!accessToken || !token || !userRole || !userID) {
@@ -199,15 +187,8 @@
         formattedStartTime,
         formattedEndTime,
         currentPage,
-<<<<<<< HEAD
-        pageSize,
-        filterByCurrentUser ? userID : undefined,
-        selectedStatus,
-        selectedModel
-=======
         pageSize
         // filterByCurrentUser ? userID : undefined
->>>>>>> 8f7f7512
       );
 
       // Trigger prefetch for all logs
@@ -246,7 +227,7 @@
     total: 0,
     page: 1,
     page_size: pageSize || 10,
-    total_pages: 1
+    total_pages: 1,
   };
 
   const {
@@ -256,7 +237,7 @@
     allKeyAliases,
     allModels,
     handleFilterChange,
-    handleFilterReset
+    handleFilterReset,
   } = useLogFilterLogic({
     logs: logsData,
     accessToken,
@@ -266,52 +247,55 @@
     isCustomDate,
     setCurrentPage,
     userID,
-    userRole
-  })
-
-  const fetchKeyHashForAlias = useCallback(async (keyAlias: string) => {
-    if (!accessToken) return;
-    
-    try {
-      const response = await keyListCall(
-        accessToken,
-        null,
-        null,
-        keyAlias,
-        null,
-        null,
-        currentPage,
-        pageSize
-      );
-
-      const selectedKey = response.keys.find(
-        (key: any) => key.key_alias === keyAlias
-      );
-
-      if (selectedKey) {
-        setSelectedKeyHash(selectedKey.token);
+    userRole,
+  });
+
+  const fetchKeyHashForAlias = useCallback(
+    async (keyAlias: string) => {
+      if (!accessToken) return;
+
+      try {
+        const response = await keyListCall(
+          accessToken,
+          null,
+          null,
+          keyAlias,
+          null,
+          null,
+          currentPage,
+          pageSize
+        );
+
+        const selectedKey = response.keys.find(
+          (key: any) => key.key_alias === keyAlias
+        );
+
+        if (selectedKey) {
+          setSelectedKeyHash(selectedKey.token);
+        }
+      } catch (error) {
+        console.error("Error fetching key hash for alias:", error);
       }
-    } catch (error) {
-      console.error("Error fetching key hash for alias:", error);
-    }
-  }, [accessToken, currentPage, pageSize]);
+    },
+    [accessToken, currentPage, pageSize]
+  );
 
   // Add this effect to update selected filters when filter changes
   useEffect(() => {
-    if(!accessToken) return;
-
-    if (filters['Team ID']) {
-      setSelectedTeamId(filters['Team ID']);
+    if (!accessToken) return;
+
+    if (filters["Team ID"]) {
+      setSelectedTeamId(filters["Team ID"]);
     } else {
       setSelectedTeamId("");
     }
-    setSelectedStatus(filters['Status'] || "");
-    setSelectedModel(filters['Model'] || "");
-    
-    if (filters['Key Hash']) {
-      setSelectedKeyHash(filters['Key Hash']);
-    } else if (filters['Key Alias']) {
-      fetchKeyHashForAlias(filters['Key Alias']);
+    setSelectedStatus(filters["Status"] || "");
+    setSelectedModel(filters["Model"] || "");
+
+    if (filters["Key Hash"]) {
+      setSelectedKeyHash(filters["Key Hash"]);
+    } else if (filters["Key Alias"]) {
+      fetchKeyHashForAlias(filters["Key Alias"]);
     } else {
       setSelectedKeyHash("");
     }
@@ -321,8 +305,12 @@
   const sessionLogs = useQuery<PaginatedResponse>({
     queryKey: ["sessionLogs", selectedSessionId],
     queryFn: async () => {
-      if (!accessToken || !selectedSessionId) return { data: [], total: 0, page: 1, page_size: 50, total_pages: 1 };
-      const response = await sessionSpendLogsCall(accessToken, selectedSessionId);
+      if (!accessToken || !selectedSessionId)
+        return { data: [], total: 0, page: 1, page_size: 50, total_pages: 1 };
+      const response = await sessionSpendLogsCall(
+        accessToken,
+        selectedSessionId
+      );
       // If the API returns an array, wrap it in the same shape as PaginatedResponse
       return {
         data: response.data || response || [],
@@ -350,45 +338,15 @@
   }, [logs.data?.data, expandedRequestId]);
 
   if (!accessToken || !token || !userRole || !userID) {
-<<<<<<< HEAD
-=======
     console.log(
       "got None values for one of accessToken, token, userRole, userID"
     );
->>>>>>> 8f7f7512
     return null;
   }
 
   const filteredData =
-<<<<<<< HEAD
-    filteredLogs.data.filter((log) => {
-      const matchesSearch =
-        !searchTerm ||
-        log.request_id.includes(searchTerm) ||
-        log.model.includes(searchTerm) ||
-        (log.user && log.user.includes(searchTerm));
-      
-      // No need for additional filtering since we're now handling this in the API call
-      return matchesSearch;
-      
-    }).map(log => ({
-      ...log,
-      onKeyHashClick: (keyHash: string) => setSelectedKeyIdInfoView(keyHash),
-      onSessionClick: (sessionId: string) => {
-        if (sessionId) setSelectedSessionId(sessionId);
-      },
-    })) || [];
-
-  // For session logs, add onKeyHashClick/onSessionClick as well
-  const sessionData =
-    sessionLogs.data?.data?.map(log => ({
-      ...log,
-      onKeyHashClick: (keyHash: string) => setSelectedKeyIdInfoView(keyHash),
-      onSessionClick: (sessionId: string) => {},
-    })) || [];
-=======
-    logs.data?.data
-      ?.filter((log) => {
+    filteredLogs.data
+      .filter((log) => {
         const matchesSearch =
           !searchTerm ||
           log.request_id.includes(searchTerm) ||
@@ -401,8 +359,18 @@
       .map((log) => ({
         ...log,
         onKeyHashClick: (keyHash: string) => setSelectedKeyIdInfoView(keyHash),
+        onSessionClick: (sessionId: string) => {
+          if (sessionId) setSelectedSessionId(sessionId);
+        },
       })) || [];
->>>>>>> 8f7f7512
+
+  // For session logs, add onKeyHashClick/onSessionClick as well
+  const sessionData =
+    sessionLogs.data?.data?.map((log) => ({
+      ...log,
+      onKeyHashClick: (keyHash: string) => setSelectedKeyIdInfoView(keyHash),
+      onSessionClick: (sessionId: string) => {},
+    })) || [];
 
   // Add this function to handle manual refresh
   const handleRefresh = () => {
@@ -435,33 +403,36 @@
 
   const logFilterOptions: FilterOption[] = [
     {
-      name: 'Team ID',
-      label: 'Team ID',
+      name: "Team ID",
+      label: "Team ID",
       isSearchable: true,
       searchFn: async (searchText: string) => {
         if (!allTeams || allTeams.length === 0) return [];
-        const filtered = allTeams.filter((team: Team) =>{
-          return team.team_id.toLowerCase().includes(searchText.toLowerCase()) ||
-          (team.team_alias && team.team_alias.toLowerCase().includes(searchText.toLowerCase()))
+        const filtered = allTeams.filter((team: Team) => {
+          return (
+            team.team_id.toLowerCase().includes(searchText.toLowerCase()) ||
+            (team.team_alias &&
+              team.team_alias.toLowerCase().includes(searchText.toLowerCase()))
+          );
         });
         return filtered.map((team: Team) => ({
           label: `${team.team_alias || team.team_id} (${team.team_id})`,
-          value: team.team_id
+          value: team.team_id,
         }));
-      }
+      },
     },
     {
-      name:'Status',
-      label:'Status',
+      name: "Status",
+      label: "Status",
       isSearchable: false,
       options: [
-        { label: 'Success', value: 'success' },
-        { label: 'Failure', value: 'failure' }
-      ]
+        { label: "Success", value: "success" },
+        { label: "Failure", value: "failure" },
+      ],
     },
     {
-      name: 'Model',
-      label: 'Model',
+      name: "Model",
+      label: "Model",
       isSearchable: true,
       searchFn: async (searchText: string) => {
         if (!allModels || allModels.length === 0) return [];
@@ -470,32 +441,32 @@
         });
         return filtered.map((model: string) => ({
           label: model,
-          value: model
+          value: model,
         }));
-      }
+      },
     },
     {
-      name: 'Key Alias',
-      label: 'Key Alias',
+      name: "Key Alias",
+      label: "Key Alias",
       isSearchable: true,
       searchFn: async (searchText: string) => {
         if (!accessToken) return [];
         const keyAliases = await fetchAllKeyAliases(accessToken);
-        const filtered = keyAliases.filter(alias => 
+        const filtered = keyAliases.filter((alias) =>
           alias.toLowerCase().includes(searchText.toLowerCase())
         );
-        return filtered.map(alias => ({
+        return filtered.map((alias) => ({
           label: alias,
-          value: alias
+          value: alias,
         }));
-      }
+      },
     },
     {
-      name: 'Key Hash',
-      label: 'Key Hash',
+      name: "Key Hash",
+      label: "Key Hash",
       isSearchable: false,
-    }
-  ]
+    },
+  ];
 
   // When a session is selected, render the SessionView component
   if (selectedSessionId && sessionLogs.data) {
@@ -512,7 +483,6 @@
 
   return (
     <div className="w-full p-6">
-
       <div className="flex items-center justify-between mb-4">
         <h1 className="text-xl font-semibold">
           {selectedSessionId ? (
@@ -530,122 +500,6 @@
           )}
         </h1>
       </div>
-<<<<<<< HEAD
-      {selectedKeyInfo && selectedKeyIdInfoView && selectedKeyInfo.api_key === selectedKeyIdInfoView ? (
-        <KeyInfoView keyId={selectedKeyIdInfoView} keyData={selectedKeyInfo} accessToken={accessToken} userID={userID} userRole={userRole} teams={allTeams} onClose={() => setSelectedKeyIdInfoView(null)} />
-      ) : selectedSessionId ? (
-        <div className="bg-white rounded-lg shadow">
-          <DataTable
-            columns={columns}
-            data={sessionData}
-            renderSubComponent={RequestViewer}
-            getRowCanExpand={() => true}
-            // Optionally: add session-specific row expansion state
-          />
-        </div>
-      ) : (
-        <>
-        <FilterComponent options={logFilterOptions} onApplyFilters={handleFilterChange} onResetFilters={handleFilterReset} />
-        <div className="bg-white rounded-lg shadow">
-          <div className="border-b px-6 py-4">
-            <div className="flex flex-col md:flex-row items-start md:items-center justify-between space-y-4 md:space-y-0">
-              <div className="flex flex-wrap items-center gap-3">
-                <div className="relative w-64">
-                  <input
-                    type="text"
-                    placeholder="Search by Request ID"
-                    className="w-full px-3 py-2 pl-8 border rounded-md text-sm focus:outline-none focus:ring-2 focus:ring-blue-500 focus:border-blue-500"
-                    value={searchTerm}
-                    onChange={(e) => setSearchTerm(e.target.value)}
-                  />
-                  <svg
-                    className="absolute left-2.5 top-2.5 h-4 w-4 text-gray-500"
-                    fill="none"
-                    stroke="currentColor"
-                    viewBox="0 0 24 24"
-                  >
-                    <path
-                      strokeLinecap="round"
-                      strokeLinejoin="round"
-                      strokeWidth={2}
-                      d="M21 21l-6-6m2-5a7 7 0 11-14 0 7 7 0 0114 0z"
-                    />
-                  </svg>
-                </div>
-
-                <div className="flex items-center gap-2">
-                  <div className="relative" ref={quickSelectRef}>
-                    <button
-                      onClick={() => setQuickSelectOpen(!quickSelectOpen)}
-                      className="px-3 py-2 text-sm border rounded-md hover:bg-gray-50 flex items-center gap-2"
-                    >
-                      <svg
-                        className="w-4 h-4"
-                        fill="none"
-                        stroke="currentColor"
-                        viewBox="0 0 24 24"
-                      >
-                        <path
-                          strokeLinecap="round"
-                          strokeLinejoin="round"
-                          strokeWidth={2}
-                          d="M8 7V3m8 4V3m-9 8h10M5 21h14a2 2 0 002-2V7a2 2 0 00-2-2H5a2 2 0 00-2 2v12a2 2 0 002 2z"
-                        />
-                      </svg>
-                      {getTimeRangeDisplay()}
-                    </button>
-
-                    {quickSelectOpen && (
-                      <div className="absolute right-0 mt-2 w-64 bg-white rounded-lg shadow-lg border p-2 z-50">
-                        <div className="space-y-1">
-                          {[
-                            { label: "Last 15 Minutes", value: 15, unit: "minutes" },
-                            { label: "Last Hour", value: 1, unit: "hours" },
-                            { label: "Last 4 Hours", value: 4, unit: "hours" },
-                            { label: "Last 24 Hours", value: 24, unit: "hours" },
-                            { label: "Last 7 Days", value: 7, unit: "days" },
-                          ].map((option) => (
-                            <button
-                              key={option.label}
-                              className={`w-full px-3 py-2 text-left text-sm hover:bg-gray-50 rounded-md ${
-                                getTimeRangeDisplay() === option.label ? 'bg-blue-50 text-blue-600' : ''
-                              }`}
-                              onClick={() => {
-                                setEndTime(moment().format("YYYY-MM-DDTHH:mm"));
-                                setStartTime(
-                                  moment()
-                                    .subtract(option.value, option.unit as any)
-                                    .format("YYYY-MM-DDTHH:mm")
-                                );
-                                setQuickSelectOpen(false);
-                                setIsCustomDate(false);
-                              }}
-                            >
-                              {option.label}
-                            </button>
-                          ))}
-                          <div className="border-t my-2" />
-                          <button
-                            className={`w-full px-3 py-2 text-left text-sm hover:bg-gray-50 rounded-md ${
-                              isCustomDate ? 'bg-blue-50 text-blue-600' : ''
-                            }`}
-                            onClick={() => setIsCustomDate(!isCustomDate)}
-                          >
-                            Custom Range
-                          </button>
-                        </div>
-                      </div>
-                    )}
-                  </div>
-                  
-                  <button
-                    onClick={handleRefresh}
-                    className="px-3 py-2 text-sm border rounded-md hover:bg-gray-50 flex items-center gap-2"
-                    title="Refresh data"
-                  >
-                    <svg
-                      className={`w-4 h-4 ${logs.isFetching ? 'animate-spin' : ''}`}
-=======
       {selectedKeyInfo &&
       selectedKeyIdInfoView &&
       selectedKeyInfo.api_key === selectedKeyIdInfoView ? (
@@ -674,7 +528,6 @@
                     />
                     <svg
                       className="absolute left-2.5 top-2.5 h-4 w-4 text-gray-500"
->>>>>>> 8f7f7512
                       fill="none"
                       stroke="currentColor"
                       viewBox="0 0 24 24"
@@ -683,101 +536,6 @@
                         strokeLinecap="round"
                         strokeLinejoin="round"
                         strokeWidth={2}
-<<<<<<< HEAD
-                        d="M4 4v5h.582m15.356 2A8.001 8.001 0 004.582 9m0 0H9m11 11v-5h-.581m0 0a8.003 8.003 0 01-15.357-2m15.357 2H15"
-                      />
-                    </svg>
-                    <span>Refresh</span>
-                  </button>
-                </div>
-
-                {isCustomDate && (
-                  <div className="flex items-center gap-2">
-                    <div>
-                      <input
-                        type="datetime-local"
-                        value={startTime}
-                        onChange={(e) => {
-                          setStartTime(e.target.value);
-                          setCurrentPage(1);
-                        }}
-                        className="px-3 py-2 border rounded-md text-sm focus:outline-none focus:ring-2 focus:ring-blue-500 focus:border-blue-500"
-                      />
-                    </div>
-                    <span className="text-gray-500">to</span>
-                    <div>
-                      <input
-                        type="datetime-local"
-                        value={endTime}
-                        onChange={(e) => {
-                          setEndTime(e.target.value);
-                          setCurrentPage(1);
-                        }}
-                        className="px-3 py-2 border rounded-md text-sm focus:outline-none focus:ring-2 focus:ring-blue-500 focus:border-blue-500"
-                      />
-                    </div>
-                  </div>
-                )}
-              </div>
-
-              <div className="flex items-center space-x-4">
-                <span className="text-sm text-gray-700">
-                  Showing{" "}
-                  {logs.isLoading
-                    ? "..."
-                    : filteredLogs
-                    ? (currentPage - 1) * pageSize + 1
-                    : 0}{" "}
-                  -{" "}
-                  {logs.isLoading
-                    ? "..."
-                    : filteredLogs
-                    ? Math.min(currentPage * pageSize, filteredLogs.total)
-                    : 0}{" "}
-                  of{" "}
-                  {logs.isLoading
-                    ? "..."
-                    : filteredLogs
-                    ? filteredLogs.total
-                    : 0}{" "}
-                  results
-                </span>
-                <div className="flex items-center space-x-2">
-                  <span className="text-sm text-gray-700">
-                    Page {logs.isLoading ? "..." : currentPage} of{" "}
-                    {logs.isLoading
-                      ? "..."
-                      : filteredLogs
-                      ? filteredLogs.total_pages
-                      : 1}
-                  </span>
-                  <button
-                    onClick={() =>
-                      setCurrentPage((p) => Math.max(1, p - 1))
-                    }
-                    disabled={logs.isLoading || currentPage === 1}
-                    className="px-3 py-1 text-sm border rounded-md hover:bg-gray-50 disabled:opacity-50 disabled:cursor-not-allowed"
-                  >
-                    Previous
-                  </button>
-                  <button
-                    onClick={() =>
-                      setCurrentPage((p) =>
-                        Math.min(
-                          filteredLogs.total_pages || 1,
-                          p + 1,
-                        ),
-                      )
-                    }
-                    disabled={
-                      logs.isLoading ||
-                      currentPage === (filteredLogs.total_pages || 1)
-                    }
-                    className="px-3 py-1 text-sm border rounded-md hover:bg-gray-50 disabled:opacity-50 disabled:cursor-not-allowed"
-                  >
-                    Next
-                  </button>
-=======
                         d="M21 21l-6-6m2-5a7 7 0 11-14 0 7 7 0 0114 0z"
                       />
                     </svg>
@@ -1111,7 +869,6 @@
                       Next
                     </button>
                   </div>
->>>>>>> 8f7f7512
                 </div>
               </div>
             </div>
@@ -1124,28 +881,14 @@
               expandedRequestId={expandedRequestId}
             />
           </div>
-<<<<<<< HEAD
-          <DataTable
-            columns={columns}
-            data={filteredData}
-            renderSubComponent={RequestViewer}
-            getRowCanExpand={() => true}
-          />
-        </div>
-        </>
-      )} 
-=======
         </>
       )}
->>>>>>> 8f7f7512
     </div>
   );
 }
 
 export function RequestViewer({ row }: { row: Row<LogEntry> }) {
   // Helper function to clean metadata by removing specific fields
-<<<<<<< HEAD
-=======
   const getCleanedMetadata = (metadata: any) => {
     const cleanedMetadata = { ...metadata };
     if ("proxy_server_request" in cleanedMetadata) {
@@ -1154,7 +897,6 @@
     return cleanedMetadata;
   };
 
->>>>>>> 8f7f7512
   const formatData = (input: any) => {
     if (typeof input === "string") {
       try {
@@ -1177,16 +919,9 @@
   };
 
   // Extract error information from metadata if available
-<<<<<<< HEAD
-  const metadata = row.original.metadata || {};
-  const hasError = metadata.status === "failure";
-  const errorInfo = hasError ? metadata.error_information : null;
-  
-=======
   const hasError = row.original.metadata?.status === "failure";
   const errorInfo = hasError ? row.original.metadata?.error_information : null;
 
->>>>>>> 8f7f7512
   // Check if request/response data is missing
   const hasMessages =
     row.original.messages &&
@@ -1212,24 +947,34 @@
     }
     return formatData(row.original.response);
   };
-  
+
   // Extract vector store request metadata if available
-  const hasVectorStoreData = metadata.vector_store_request_metadata && 
-    Array.isArray(metadata.vector_store_request_metadata) && 
+  const hasVectorStoreData =
+    metadata.vector_store_request_metadata &&
+    Array.isArray(metadata.vector_store_request_metadata) &&
     metadata.vector_store_request_metadata.length > 0;
 
   // Extract guardrail information from metadata if available
-  const hasGuardrailData = row.original.metadata && row.original.metadata.guardrail_information;
-  
+  const hasGuardrailData =
+    row.original.metadata && row.original.metadata.guardrail_information;
+
   // Calculate total masked entities if guardrail data exists
   const getTotalMaskedEntities = (): number => {
-    if (!hasGuardrailData || !row.original.metadata?.guardrail_information.masked_entity_count) {
+    if (
+      !hasGuardrailData ||
+      !row.original.metadata?.guardrail_information.masked_entity_count
+    ) {
       return 0;
     }
-    return Object.values(row.original.metadata.guardrail_information.masked_entity_count)
-      .reduce((sum: number, count: any) => sum + (typeof count === 'number' ? count : 0), 0);
+    return Object.values(
+      row.original.metadata.guardrail_information.masked_entity_count
+    ).reduce(
+      (sum: number, count: any) =>
+        sum + (typeof count === "number" ? count : 0),
+      0
+    );
   };
-  
+
   const totalMaskedEntities = getTotalMaskedEntities();
 
   return (
@@ -1271,32 +1016,10 @@
                 </span>
               </Tooltip>
             </div>
-<<<<<<< HEAD
-            {row?.original?.requester_ip_address && (
-              <div className="flex">
-                <span className="font-medium w-1/3">IP Address:</span>
-                <span>{row?.original?.requester_ip_address}</span>
-              </div>
-            )}
-            {hasGuardrailData && (
-              <div className="flex">
-                <span className="font-medium w-1/3">Guardrail:</span>
-                <div>
-                  <span className="font-mono">{row.original.metadata!.guardrail_information.guardrail_name}</span>
-                  {totalMaskedEntities > 0 && (
-                    <span className="ml-2 px-2 py-0.5 bg-blue-50 text-blue-700 rounded-md text-xs font-medium">
-                      {totalMaskedEntities} masked
-                    </span>
-                  )}
-                </div>
-              </div>
-            )}
-=======
             <div className="flex">
               <span className="font-medium w-1/3">Start Time:</span>
               <span>{row.original.startTime}</span>
             </div>
->>>>>>> 8f7f7512
           </div>
           <div className="space-y-2">
             <div className="flex">
@@ -1314,7 +1037,7 @@
               <span className="font-medium w-1/3">Cache Hit:</span>
               <span>{row.original.cache_hit}</span>
             </div>
-            
+
             <div className="flex">
               <span className="font-medium w-1/3">Status:</span>
               <span
@@ -1347,27 +1070,6 @@
       <ConfigInfoMessage show={missingData} />
 
       {/* Request/Response Panel */}
-<<<<<<< HEAD
-      <RequestResponsePanel
-        row={row}
-        hasMessages={hasMessages}
-        hasResponse={hasResponse}
-        hasError={hasError}
-        errorInfo={errorInfo}
-        getRawRequest={getRawRequest}
-        formattedResponse={formattedResponse}
-      />
-
-      {/* Guardrail Data - Show only if present */}
-      {hasGuardrailData && (
-        <GuardrailViewer data={row.original.metadata!.guardrail_information} />
-      )}
-
-      {/* Vector Store Request Data - Show only if present */}
-      {hasVectorStoreData && (
-        <VectorStoreViewer data={metadata.vector_store_request_metadata} />
-      )}
-=======
       <div className="grid grid-cols-2 gap-4">
         {/* Request Side */}
         <div className="bg-white rounded-lg shadow">
@@ -1456,7 +1158,6 @@
           </div>
         </div>
       </div>
->>>>>>> 8f7f7512
 
       {/* Error Card - Only show for failures */}
       {hasError && errorInfo && <ErrorViewer errorInfo={errorInfo} />}
@@ -1486,29 +1187,6 @@
         )}
 
       {/* Metadata Card - Only show if there's metadata */}
-<<<<<<< HEAD
-      {row.original.metadata && Object.keys(row.original.metadata).length > 0 && (
-        <div className="bg-white rounded-lg shadow">
-          <div className="flex justify-between items-center p-4 border-b">
-            <h3 className="text-lg font-medium">Metadata</h3>
-            <button 
-              onClick={() => {
-                navigator.clipboard.writeText(JSON.stringify(row.original.metadata, null, 2));
-              }}
-              className="p-1 hover:bg-gray-200 rounded"
-              title="Copy metadata"
-            >
-              <svg xmlns="http://www.w3.org/2000/svg" width="16" height="16" viewBox="0 0 24 24" fill="none" stroke="currentColor" strokeWidth="2" strokeLinecap="round" strokeLinejoin="round">
-                <rect x="9" y="9" width="13" height="13" rx="2" ry="2"></rect>
-                <path d="M5 15H4a2 2 0 0 1-2-2V4a2 2 0 0 1 2-2h9a2 2 0 0 1 2 2v1"></path>
-              </svg>
-            </button>
-          </div>
-          <div className="p-4 overflow-auto max-h-64">
-            <pre className="text-xs font-mono whitespace-pre-wrap break-all">
-              {JSON.stringify(row.original.metadata, null, 2)}
-            </pre>
-=======
       {row.original.metadata &&
         Object.keys(row.original.metadata).length > 0 && (
           <div className="bg-white rounded-lg shadow">
@@ -1551,7 +1229,6 @@
                 )}
               </pre>
             </div>
->>>>>>> 8f7f7512
           </div>
         )}
     </div>
